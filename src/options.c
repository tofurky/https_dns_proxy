--- conflicted
+++ resolved
@@ -39,13 +39,8 @@
 }
 
 int options_parse_args(struct Options *opt, int argc, char **argv) {
-<<<<<<< HEAD
-  int c = 0;
-  while ((c = getopt(argc, argv, "a:p:du:g:b:4r:e:t:l:vx")) != -1) {
-=======
   int c;
   while ((c = getopt(argc, argv, "a:c:p:du:g:b:4r:e:t:l:vx")) != -1) {
->>>>>>> 232debd4
     switch (c) {
     case 'a': // listen_addr
       opt->listen_addr = optarg;
